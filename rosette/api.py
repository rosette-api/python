#!/usr/bin/env python

"""
Python client for the Rosette API.

Copyright (c) 2014-2015 Basis Technology Corporation.

Licensed under the Apache License, Version 2.0 (the "License");
you may not use this file except in compliance with the License.
You may obtain a copy of the License at
http://www.apache.org/licenses/LICENSE-2.0

Unless required by applicable law or agreed to in writing, software
distributed under the License is distributed on an "AS IS" BASIS,
WITHOUT WARRANTIES OR CONDITIONS OF ANY KIND, either express or implied.
See the License for the specific language governing permissions and
limitations under the License.
"""

from io import BytesIO
import base64
import gzip
import json
import logging
import sys
import time
import os
from socket import gethostbyname, gaierror
from datetime import datetime
import requests

_BINDING_VERSION = "0.10"
_GZIP_BYTEARRAY = bytearray([0x1F, 0x8b, 0x08])
N_RETRIES = 3
HTTP_CONNECTION = None
REUSE_CONNECTION = True
CONNECTION_TYPE = ""
CONNECTION_START = datetime.now()
CONNECTION_REFRESH_DURATION = 86400
N_RETRIES = 3

_IsPy3 = sys.version_info[0] == 3


try:
    import urlparse
    import urllib
except ImportError:
    import urllib.parse as urlparse
    import urllib.parse as urllib
try:
    import httplib
except ImportError:
    import http.client as httplib

if _IsPy3:
    _GZIP_SIGNATURE = _GZIP_BYTEARRAY
else:
    _GZIP_SIGNATURE = str(_GZIP_BYTEARRAY)


class _ReturnObject:
    def __init__(self, js, code):
        self._json = js
        self.status_code = code

    def json(self):
        return self._json


def _my_loads(obj, response_headers):
    if _IsPy3:
        d1 = json.loads(obj.decode("utf-8")).copy()
        d1.update(response_headers)
        return d1  # if py3, need chars.
    else:
        d2 = json.loads(obj).copy()
        d2.update(response_headers)
        return d2


def _retrying_request(op, url, data, headers):
    global HTTP_CONNECTION
    global REUSE_CONNECTION
    global CONNECTION_TYPE
    global CONNECTION_START
    global CONNECTION_REFRESH_DURATION

    headers['User-Agent'] = "RosetteAPIPython/" + _BINDING_VERSION
    timeDelta = datetime.now() - CONNECTION_START
    totalTime = timeDelta.days * 86400 + timeDelta.seconds

    parsed = urlparse.urlparse(url)
    if parsed.scheme != CONNECTION_TYPE:
        totalTime = CONNECTION_REFRESH_DURATION

    if not REUSE_CONNECTION or HTTP_CONNECTION is None or totalTime >= CONNECTION_REFRESH_DURATION:
        parsed = urlparse.urlparse(url)
        loc = parsed.netloc
        CONNECTION_TYPE = parsed.scheme
        CONNECTION_START = datetime.now()
        if parsed.scheme == "https":
            HTTP_CONNECTION = httplib.HTTPSConnection(loc)
        else:
            HTTP_CONNECTION = httplib.HTTPConnection(loc)

    message = None
    code = "unknownError"
    rdata = None
    response_headers = {}
    for i in range(N_RETRIES + 1):
        # Try to connect with the Rosette API server
        # 500 errors will store a message and code
        try:
            HTTP_CONNECTION.request(op, url, data, headers)
            response = HTTP_CONNECTION.getresponse()
            status = response.status
            rdata = response.read()
            response_headers["responseHeaders"] = (dict(response.getheaders()))
            if status < 500:
                if not REUSE_CONNECTION:
                    HTTP_CONNECTION.close()
                return rdata, status, response_headers
            if rdata is not None:
                try:
                    the_json = _my_loads(rdata, response_headers)
                    if "message" in the_json:
                        message = the_json["message"]
                    if "code" in the_json:
                        code = the_json["code"]
                except:
                    pass
        # If there are issues connecting to the API server,
        # try to regenerate the connection as long as there are
        # still retries left.
        # A short sleep delay occurs (similar to google reconnect)
        # if the problem was a temporal one.
        except (httplib.BadStatusLine, gaierror) as e:
            totalTime = CONNECTION_REFRESH_DURATION
            if i == N_RETRIES - 1:
                raise RosetteException("ConnectionError", "Unable to establish connection to the Rosette API server", url)
            else:
                if not REUSE_CONNECTION or HTTP_CONNECTION is None or totalTime >= CONNECTION_REFRESH_DURATION:
                    time.sleep(min(5 * (i + 1) * (i + 1), 300))
                    parsed = urlparse.urlparse(url)
                    loc = parsed.netloc
                    CONNECTION_TYPE = parsed.scheme
                    CONNECTION_START = datetime.now()
                    if parsed.scheme == "https":
                        HTTP_CONNECTION = httplib.HTTPSConnection(loc)
                    else:
                        HTTP_CONNECTION = httplib.HTTPConnection(loc)

        # Do not wait to retry -- the model is that a bunch of dynamically-routed
        # resources has failed -- Retry means some other set of servelets and their
        # underlings will be called up, and maybe they'll do better.
        # This will not help with a persistent or impassible delay situation,
        # but the former case is thought to be more likely.

    if not REUSE_CONNECTION:
        HTTP_CONNECTION.close()

    if message is None:
        message = "A retryable network operation has not succeeded after " + str(N_RETRIES) + " attempts"

    raise RosetteException(code, message, url)


def _get_http(url, headers):
    (rdata, status, response_headers) = _retrying_request("GET", url, None, headers)
    return _ReturnObject(_my_loads(rdata, response_headers), status)


def _post_http(url, data, headers):
    if data is None:
        json_data = ""
    else:
        json_data = json.dumps(data)

    (rdata, status, response_headers) = _retrying_request("POST", url, json_data, headers)

    if len(rdata) > 3 and rdata[0:3] == _GZIP_SIGNATURE:
        buf = BytesIO(rdata)
        rdata = gzip.GzipFile(fileobj=buf).read()

    return _ReturnObject(_my_loads(rdata, response_headers), status)


def add_query(orig_url, key, value):
    parts = urlparse.urlsplit(orig_url)
    queries = urlparse.parse_qsl(parts[3])
    queries.append((key, value))
    qs = urllib.urlencode(queries)
    return urlparse.urlunsplit((parts[0], parts[1], parts[2], qs, parts[4]))


class RosetteException(Exception):
    """Exception thrown by all Rosette API operations for errors local and remote.

    TBD. Right now, the only valid operation is conversion to __str__.
    """

    def __init__(self, status, message, response_message):
        self.status = status
        self.message = message
        self.response_message = response_message

    def __str__(self):
        sst = self.status
        if not (isinstance(sst, str)):
            sst = repr(sst)
        return sst + ": " + self.message + ":\n  " + self.response_message


class _PseudoEnum:
    def __init__(self):
        pass

    @classmethod
    def validate(cls, value, name):
        values = []
        for (k, v) in vars(cls).items():
            if not k.startswith("__"):
                values += [v]

        # this is still needed to make sure that the parameter NAMES are known.
        # If python didn't allow setting unknown values, this would be a language error.
        if value not in values:
            raise RosetteException("unknownVariable", "The value supplied for " + name +
                                   " is not one of " + ", ".join(values) + ".", repr(value))


class MorphologyOutput(_PseudoEnum):
    LEMMAS = "lemmas"
    PARTS_OF_SPEECH = "parts-of-speech"
    COMPOUND_COMPONENTS = "compound-components"
    HAN_READINGS = "han-readings"
    COMPLETE = "complete"


class _DocumentParamSetBase(object):
    def __init__(self, repertoire):
        self.__params = {}
        for k in repertoire:
            self.__params[k] = None

    def __setitem__(self, key, val):
        if key not in self.__params:
            raise RosetteException("badKey", "Unknown Rosette parameter key", repr(key))
        self.__params[key] = val

    def __getitem__(self, key):
        if key not in self.__params:
            raise RosetteException("badKey", "Unknown Rosette parameter key", repr(key))
        return self.__params[key]

    def validate(self):
        pass

    def serialize(self):
        self.validate()
        v = {}
        for (key, val) in self.__params.items():
            if val is None:
                pass
            else:
                v[key] = val
        return v


def _byteify(s):  # py 3 only
    l = len(s)
    b = bytearray(l)
    for ix in range(l):
        oc = ord(s[ix])
        assert (oc < 256)
        b[ix] = oc
    return b


class DocumentParameters(_DocumentParamSetBase):
    """Parameter object for all operations requiring input other than
    translated_name.
    Two fields, C{content} and C{inputUri}, are set via
    the subscript operator, e.g., C{params["content"]}, or the
    convenience instance methods L{DocumentParameters.load_document_file}
    and L{DocumentParameters.load_document_string}.

    Using subscripts instead of instance variables facilitates diagnosis.

    If the field C{contentUri} is set to the URL of a web page (only
    protocols C{http, https, ftp, ftps} are accepted), the server will
    fetch the content from that web page.  In this case, C{content} may not be set.
    """

    def __init__(self):
        """Create a L{DocumentParameters} object."""
        _DocumentParamSetBase.__init__(self, ("content", "contentUri", "language"))
        self.file_name = ""
        self.useMultipart = False

    def validate(self):
        """Internal. Do not use."""
        if self["content"] is None:
            if self["contentUri"] is None:
                raise RosetteException("badArgument", "Must supply one of Content or ContentUri", "bad arguments")
        else:  # self["content"] not None
            if self["contentUri"] is not None:
                raise RosetteException("badArgument", "Cannot supply both Content and ContentUri", "bad arguments")

    def serialize(self):
        """Internal. Do not use."""
        self.validate()
        slz = super(DocumentParameters, self).serialize()
<<<<<<< HEAD
        if self["contentType"] is None and self["contentUri"] is None:
            slz["contentType"] = DataFormat.SIMPLE
        elif self["contentType"] in (DataFormat.HTML, DataFormat.XHTML, DataFormat.UNSPECIFIED):
            content = slz["content"]
            if _IsPy3 and isinstance(content, str):
                content = _byteify(content)
            encoded = content
            if _IsPy3:
                encoded = encoded.decode("utf-8")  # if py3, need chars.
            slz["content"] = encoded
=======
>>>>>>> 537cad81
        return slz

    def load_document_file(self, path):
        """Loads a file into the object.
        The file will be read as bytes; the appropriate conversion will
        be determined by the server.
        @parameter path: Pathname of a file acceptable to the C{open} function.
        """
        self.useMultipart = True
        self.file_name = path
        self.load_document_string(open(path, "rb").read())

    def load_document_string(self, s):
        """Loads a string into the object.
        The string will be taken as bytes or as Unicode dependent upon
        its native python type.
        @parameter s: A string, possibly a unicode-string, to be loaded
        for subsequent analysis.
        """
        self["content"] = s


class RelationshipsParameters(DocumentParameters):

    """Parameter object for relationships endpoint. Inherits from L(DocumentParameters), but allows the user
    to specify the relationships-unique options parameter."""
    def __init__(self):
        """Create a L{RelationshipsParameters} object."""
        self.useMultipart = False
        _DocumentParamSetBase.__init__(self, ("content", "contentUri", "language", "options"))


class NameTranslationParameters(_DocumentParamSetBase):
    """Parameter object for C{name-translation} endpoint.
    The following values may be set by the indexing (i.e.,C{ parms["name"]}) operator.  The values are all
    strings (when not C{None}).
    All are optional except C{name} and C{targetLanguage}.  Scripts are in
    ISO15924 codes, and languages in ISO639 (two- or three-letter) codes.  See the Name Translation documentation for
    more description of these terms, as well as the content of the return result.

    C{name} The name to be translated.

    C{targetLangauge} The language into which the name is to be translated.

    C{entityType} The entity type (TBD) of the name.

    C{sourceLanguageOfOrigin} The language of origin of the name.

    C{sourceLanguageOfUse} The language of use of the name.

    C{sourceScript} The script in which the name is supplied.

    C{targetScript} The script into which the name should be translated.

    C{targetScheme} The transliteration scheme by which the translated name should be rendered.
    """

    def __init__(self):
        self.useMultipart = False
        _DocumentParamSetBase.__init__(self, ("name", "targetLanguage", "entityType", "sourceLanguageOfOrigin",
                                              "sourceLanguageOfUse", "sourceScript", "targetScript", "targetScheme"))

    def validate(self):
        """Internal. Do not use."""
        for n in ("name", "targetLanguage"):  # required
            if self[n] is None:
                raise RosetteException("missingParameter", "Required Name Translation parameter not supplied", repr(n))


class NameSimilarityParameters(_DocumentParamSetBase):
    """Parameter object for C{name-similarity} endpoint.
    All are required.

    C{name1} The name to be matched, a C{name} object.

    C{name2} The name to be matched, a C{name} object.

    The C{name} object contains these fields:

    C{text} Text of the name, required.

    C{language} Language of the name in ISO639 three-letter code, optional.

    C{script} The ISO15924 code of the name, optional.

    C{entityType} The entity type, can be "PERSON", "LOCATION" or "ORGANIZATION", optional.
    """

    def __init__(self):
        self.useMultipart = False
        _DocumentParamSetBase.__init__(self, ("name1", "name2"))

    def validate(self):
        """Internal. Do not use."""
        for n in ("name1", "name2"):  # required
            if self[n] is None:
                raise RosetteException("missingParameter", "Required Name Similarity parameter not supplied", repr(n))


class EndpointCaller:
    """L{EndpointCaller} objects are invoked via their instance methods to obtain results
    from the Rosette server described by the L{API} object from which they
    are created.  Each L{EndpointCaller} object communicates with a specific endpoint
    of the Rosette server, specified at its creation.  Use the specific
    instance methods of the L{API} object to create L{EndpointCaller} objects bound to
    corresponding endpoints.

    Use L{EndpointCaller.ping} to ping, and L{EndpointCaller.info} to retrieve server info.
    For all other types of requests, use L{EndpointCaller.call}, which accepts
    an argument specifying the data to be processed and certain metadata.

    The results of all operations are returned as python dictionaries, whose
    keys and values correspond exactly to those of the corresponding
    JSON return value described in the Rosette web service documentation.
    """

    def __init__(self, api, suburl):
        """This method should not be invoked by the user.  Creation is reserved
        for internal use by API objects."""

        self.service_url = api.service_url
        self.user_key = api.user_key
        self.logger = api.logger
        self.useMultipart = False
        self.checker = lambda: api.check_version()
        self.suburl = suburl
        self.debug = api.debug

    def __finish_result(self, r, ename):
        code = r.status_code
        the_json = r.json()
        if code == 200:
            return the_json
        else:
            if 'message' in the_json:
                msg = the_json['message']
            else:
                msg = the_json['code']  # punt if can't get real message
            if self.suburl is None:
                complaint_url = "Top level info"
            else:
                complaint_url = ename + " " + self.suburl

            if "code" in the_json:
                server_code = the_json["code"]
            else:
                server_code = "unknownError"

            raise RosetteException(server_code,
                                   complaint_url + " : failed to communicate with Rosette",
                                   msg)

    def info(self):
        """Issues an "info" request to the L{EndpointCaller}'s specific endpoint.
        @return: A dictionary telling server version and other
        identifying data."""
        url = self.service_url + "info"
        if self.debug:
            url = add_query(url, "debug", "true")
        self.logger.info('info: ' + url)
        headers = {'Accept': 'application/json'}
        if self.user_key is not None:
            headers["X-RosetteAPI-Key"] = self.user_key
        r = _get_http(url, headers=headers)
        return self.__finish_result(r, "info")

    def checkVersion(self):
        """Issues a special "info" request to the L{EndpointCaller}'s specific endpoint.
        @return: A dictionary containing server version as well as version check"""
        url = self.service_url + "info?clientVersion=" + _BINDING_VERSION
        if self.debug:
            url = add_query(url, "debug", "true")
        self.logger.info('info: ' + url)
        headers = {'Accept': 'application/json'}
        if self.user_key is not None:
            headers["X-RosetteAPI-Key"] = self.user_key
        r = _post_http(url, None, headers=headers)
        return self.__finish_result(r, "info")

    def ping(self):
        """Issues a "ping" request to the L{EndpointCaller}'s (server-wide) endpoint.
        @return: A dictionary if OK.  If the server cannot be reached,
        or is not the right server or some other error occurs, it will be
        signalled."""

        url = self.service_url + 'ping'
        if self.debug:
            url = add_query(url, "debug", "true")
        self.logger.info('Ping: ' + url)
        headers = {'Accept': 'application/json'}
        if self.user_key is not None:
            headers["X-RosetteAPI-Key"] = self.user_key
        r = _get_http(url, headers=headers)
        return self.__finish_result(r, "ping")

    def call(self, parameters):
        """Invokes the endpoint to which this L{EndpointCaller} is bound.
        Passes data and metadata specified by C{parameters} to the server
        endpoint to which this L{EndpointCaller} object is bound.  For all
        endpoints except C{name-translation} and C{name-similarity}, it must be a L{DocumentParameters}
        object or a string; for C{name-translation}, it must be an L{NameTranslationParameters} object;
        for C{name-similarity}, it must be an L{NameSimilarityParameters} object. For relationships,
        it may be an L(DocumentParameters) or an L(RelationshipsParameters).

        In all cases, the result is returned as a python dictionary
        conforming to the JSON object described in the endpoint's entry
        in the Rosette web service documentation.

        @param parameters: An object specifying the data,
        and possible metadata, to be processed by the endpoint.  See the
        details for those object types.
        @type parameters: For C{name-translation}, L{NameTranslationParameters}, otherwise L{DocumentParameters} or L{str}
        @return: A python dictionary expressing the result of the invocation.
        """

        if not isinstance(parameters, _DocumentParamSetBase):
            if self.suburl != "name-similarity" and self.suburl != "name-translation":
                text = parameters
                parameters = DocumentParameters()
                parameters['content'] = text
            else:
                raise RosetteException("incompatible", "Text-only input only works for DocumentParameter endpoints",
                                       self.suburl)

        self.checker()

        self.useMultipart = parameters.useMultipart
        url = self.service_url + self.suburl
        params_to_serialize = parameters.serialize()
        headers = {}
        if self.user_key is not None:
            headers["X-RosetteAPI-Key"] = self.user_key
        if self.useMultipart:
            params = dict((key,value) for key, value in params_to_serialize.iteritems() if key == 'language')
            files =  {'content': (os.path.basename(parameters.file_name), params_to_serialize["content"], 'text/plain'),
                      'request': ('request_options', json.dumps(params), 'application/json')}
            request = requests.Request('POST', url, files=files)
            prepared_request = request.prepare()
            session = requests.Session()
            resp = session.send(prepared_request)
            rdata = resp.content 
            response_headers = {"responseHeaders": dict(resp.headers)}
            status = resp.status_code 
            r = _ReturnObject(_my_loads(rdata, response_headers), status)
        else:
            if self.debug:
                url = add_query(url, "debug", "true")
            self.logger.info('operate: ' + url)
            headers['Accept'] = "application/json"
            headers['Accept-Encoding'] = "gzip"
            headers['Content-Type'] = "application/json"
            r = _post_http(url, params_to_serialize, headers)
        return self.__finish_result(r, "operate")


class API:
    """
    Rosette Python Client Binding API; representation of a Rosette server.
    Call instance methods upon this object to obtain L{EndpointCaller} objects
    which can communicate with particular Rosette server endpoints.
    """
    def __init__(self, user_key=None, service_url='https://api.rosette.com/rest/v1/', retries=3, reuse_connection=True, refresh_duration=86400, debug=False):
        """ Create an L{API} object.
        @param user_key: (Optional; required for servers requiring authentication.) An authentication string to be sent
         as user_key with all requests.  The default Rosette server requires authentication.
         to the server.
        """
        # logging.basicConfig(filename="binding.log", filemode="w", level=logging.DEBUG)
        self.user_key = user_key
        self.service_url = service_url if service_url.endswith('/') else service_url + '/'
        self.logger = logging.getLogger('rosette.api')
        self.logger.info('Initialized on ' + self.service_url)
        self.debug = debug
        self.version_checked = False

        global N_RETRIES
        global REUSE_CONNECTION
        global CONNECTION_REFRESH_DURATION

        if (retries < 1):
            retries = 1
        if (refresh_duration < 60):
            refresh_duration = 60
        N_RETRIES = retries
        REUSE_CONNECTION = reuse_connection
        CONNECTION_REFRESH_DURATION = refresh_duration

    def check_version(self):
        if self.version_checked:
            return True
        op = EndpointCaller(self, None)
        result = op.checkVersion()
        version = ".".join(result["version"].split(".")[0:2])
        if result['versionChecked'] is False:
            raise RosetteException("incompatibleVersion", "The server version is not compatible with binding version " + _BINDING_VERSION,
                                   version)
        self.version_checked = True
        return True

    def ping(self):
        """
        Create a ping L{EndpointCaller} for the server and ping it.
        @return: A python dictionary including the ping message of the L{API}
        """
        return EndpointCaller(self, None).ping()

    def info(self):
        """
        Create a ping L{EndpointCaller} for the server and ping it.
        @return: A python dictionary including the ping message of the L{API}
        """
        return EndpointCaller(self, None).info()

    def language(self, parameters):
        """
        Create an L{EndpointCaller} for language identification and call it.
        @param parameters: An object specifying the data,
        and possible metadata, to be processed by the language identifier.
        @type parameters: L{DocumentParameters} or L{str}
        @return: A python dictionary containing the results of language
        identification."""
        return EndpointCaller(self, "language").call(parameters)

    def sentences(self, parameters):
        """
        Create an L{EndpointCaller} to break a text into sentences and call it.
        @param parameters: An object specifying the data,
        and possible metadata, to be processed by the sentence identifier.
        @type parameters: L{DocumentParameters} or L{str}
        @return: A python dictionary containing the results of sentence identification."""
        return EndpointCaller(self, "sentences").call(parameters)

    def tokens(self, parameters):
        """
        Create an L{EndpointCaller} to break a text into tokens and call it.
        @param parameters: An object specifying the data,
        and possible metadata, to be processed by the tokens identifier.
        @type parameters: L{DocumentParameters} or L{str}
        @return: A python dictionary containing the results of tokenization."""
        return EndpointCaller(self, "tokens").call(parameters)

    def morphology(self, parameters, facet=MorphologyOutput.COMPLETE):
        """
        Create an L{EndpointCaller} to returns a specific facet
        of the morphological analyses of texts to which it is applied and call it.
        @param parameters: An object specifying the data,
        and possible metadata, to be processed by the morphology analyzer.
        @type parameters: L{DocumentParameters} or L{str}
        @param facet: The facet desired, to be returned by the created L{EndpointCaller}.
        @type facet: An element of L{MorphologyOutput}.
        @return: A python dictionary containing the results of morphological analysis."""
        return EndpointCaller(self, "morphology/" + facet).call(parameters)

    def entities(self, parameters, linked=False):
        """
        Create an L{EndpointCaller}  to identify named entities found in the texts
        to which it is applied and call it. Linked entity information is optional, and
        its need must be specified at the time the operator is created.
        @param parameters: An object specifying the data,
        and possible metadata, to be processed by the entity identifier.
        @type parameters: L{DocumentParameters} or L{str}
        @param linked: Specifies whether or not linked entity information will
        be wanted.
        @type linked: Boolean
        @return: A python dictionary containing the results of entity extraction."""
        if linked:
            return EndpointCaller(self, "entities/linked").call(parameters)
        else:
            return EndpointCaller(self, "entities").call(parameters)

    def categories(self, parameters):
        """
        Create an L{EndpointCaller} to identify the category of the text to which
        it is applied and call it.
        @param parameters: An object specifying the data,
        and possible metadata, to be processed by the category identifier.
        @type parameters: L{DocumentParameters} or L{str}
        @return: A python dictionary containing the results of categorization."""
        return EndpointCaller(self, "categories").call(parameters)

    def sentiment(self, parameters):
        """
        Create an L{EndpointCaller} to identify the sentiment of the text to
        which it is applied and call it.
        @param parameters: An object specifying the data,
        and possible metadata, to be processed by the sentiment identifier.
        @type parameters: L{DocumentParameters} or L{str}
        @return: A python dictionary containing the results of sentiment identification."""
        """Create an L{EndpointCaller} to identify sentiments of the texts
        to which is applied.
        @return: An L{EndpointCaller} object which can return sentiments
        of texts to which it is applied."""
        return EndpointCaller(self, "sentiment").call(parameters)

    def relationships(self, parameters):
        """
        Create an L{EndpointCaller} to identify the relationships between entities in the text to
        which it is applied and call it.
        @param parameters: An object specifying the data,
        and possible metadata, to be processed by the relationships identifier.
        @type parameters: L{DocumentParameters}, L(RelationshipsParameters), or L{str}
        @return: A python dictionary containing the results of relationship extraction."""
        return EndpointCaller(self, "relationships").call(parameters)

    def name_translation(self, parameters):
        """
        Create an L{EndpointCaller} to perform name analysis and translation
        upon the name to which it is applied and call it.
        @param parameters: An object specifying the data,
        and possible metadata, to be processed by the name translator.
        @type parameters: L{NameTranslationParameters}
        @return: A python dictionary containing the results of name translation."""
        return EndpointCaller(self, "name-translation").call(parameters)

    def translated_name(self, parameters):
        """ deprecated
        Call name_translation to perform name analysis and translation
        upon the name to which it is applied.
        @param parameters: An object specifying the data,
        and possible metadata, to be processed by the name translator.
        @type parameters: L{NameTranslationParameters}
        @return: A python dictionary containing the results of name translation."""
        return self.name_translation(parameters)

    def name_similarity(self, parameters):
        """
        Create an L{EndpointCaller} to perform name similarity scoring and call it.
        @param parameters: An object specifying the data,
        and possible metadata, to be processed by the name matcher.
        @type parameters: L{NameSimilarityParameters}
        @return: A python dictionary containing the results of name matching."""
        return EndpointCaller(self, "name-similarity").call(parameters)

    def matched_name(self, parameters):
        """ deprecated
        Call name_similarity to perform name matching.
        @param parameters: An object specifying the data,
        and possible metadata, to be processed by the name matcher.
        @type parameters: L{NameSimilarityParameters}
        @return: A python dictionary containing the results of name matching."""
        return self.name_similarity(parameters)<|MERGE_RESOLUTION|>--- conflicted
+++ resolved
@@ -312,19 +312,6 @@
         """Internal. Do not use."""
         self.validate()
         slz = super(DocumentParameters, self).serialize()
-<<<<<<< HEAD
-        if self["contentType"] is None and self["contentUri"] is None:
-            slz["contentType"] = DataFormat.SIMPLE
-        elif self["contentType"] in (DataFormat.HTML, DataFormat.XHTML, DataFormat.UNSPECIFIED):
-            content = slz["content"]
-            if _IsPy3 and isinstance(content, str):
-                content = _byteify(content)
-            encoded = content
-            if _IsPy3:
-                encoded = encoded.decode("utf-8")  # if py3, need chars.
-            slz["content"] = encoded
-=======
->>>>>>> 537cad81
         return slz
 
     def load_document_file(self, path):
