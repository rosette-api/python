--- conflicted
+++ resolved
@@ -16,19 +16,11 @@
 def run(key, alt_url='https://api.rosette.com/rest/v1/'):
     """ Run the example """
     # Create default file to read from
-<<<<<<< HEAD
-    f = tempfile.NamedTemporaryFile(suffix=".html")
-    sentiment_file_data = "<html><head><title>New Ghostbusters Film</title></head><body><p>Original Ghostbuster Dan Aykroyd, who also co-wrote the 1984 Ghostbusters film, couldn�~@~Yt be more pleased with the new all-female Ghostbusters cast, telling The Hollywood Reporter, �~@~\The Aykroyd family is delighted by this inheritance of the Ghostbusters torch by these most magnificent women in comedy.�~@~]</p></body></html>"
-    message = sentiment_file_data
-    f.write(message if isinstance(message, bytes) else message.encode())
-    f.seek(0)
-=======
     temp_file = tempfile.NamedTemporaryFile(suffix=".html")
     sentiment_file_data = "<html><head><title>New Ghostbusters Film</title></head><body><p>Original Ghostbuster Dan Aykroyd, who also co-wrote the 1984 Ghostbusters film, couldn’t be more pleased with the new all-female Ghostbusters cast, telling The Hollywood Reporter, “The Aykroyd family is delighted by this inheritance of the Ghostbusters torch by these most magnificent women in comedy.”</p></body></html>"
     message = sentiment_file_data
-    temp_file.write(message)
+    temp_file.write(message if isinstance(message, bytes) else message.encode())
     temp_file.seek(0)
->>>>>>> fede73f4
 
     # Create an API instance
     api = API(user_key=key, service_url=alt_url)
