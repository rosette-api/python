# -*- coding: utf-8 -*-

"""
Example code to call Rosette API to get the category of a document (at a given URL).
"""

import argparse
import json
import os


from rosette.api import API, DocumentParameters, RosetteException


def run(key, alt_url='https://api.rosette.com/rest/v1/'):
    """ Run the example """
<<<<<<< HEAD
    categories_url_data = "https://rosette.com/about"
=======
    categories_url_data = "https://www.rosette.com/about/"
>>>>>>> 0ab6df0f
    url = categories_url_data
    # Create an API instance
    api = API(user_key=key, service_url=alt_url)

    # Set selected API options
    # For more information on the functionality of these
    # and other available options, see Rosette Features & Functions
    # https://developer.rosette.com/features-and-functions#categorization

    # api.set_option('singleLabel', 'true')
    # api.set_option('scoreThreshold',- 0.20)

    params = DocumentParameters()

    # Use a URL to input data instead of a string
    params["contentUri"] = url
    try:
        return api.categories(params)
    except RosetteException as exception:
        print(exception)


PARSER = argparse.ArgumentParser(formatter_class=argparse.ArgumentDefaultsHelpFormatter,
                                 description='Calls the ' +
                                 os.path.splitext(os.path.basename(__file__))[0] + ' endpoint')
PARSER.add_argument('-k', '--key', help='Rosette API Key', required=True)
PARSER.add_argument('-u', '--url', help="Alternative API URL",
                    default='https://api.rosette.com/rest/v1/')

if __name__ == '__main__':
    ARGS = PARSER.parse_args()
    RESULT = run(ARGS.key, ARGS.url)
    print(RESULT)<|MERGE_RESOLUTION|>--- conflicted
+++ resolved
@@ -14,11 +14,7 @@
 
 def run(key, alt_url='https://api.rosette.com/rest/v1/'):
     """ Run the example """
-<<<<<<< HEAD
-    categories_url_data = "https://rosette.com/about"
-=======
     categories_url_data = "https://www.rosette.com/about/"
->>>>>>> 0ab6df0f
     url = categories_url_data
     # Create an API instance
     api = API(user_key=key, service_url=alt_url)
